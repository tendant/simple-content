package repository

import (
	"context"
	"errors"
	"fmt"
	"strconv"
	"time"

	"github.com/google/uuid"
	"github.com/jackc/pgx/v5"
	"github.com/tendant/simple-content/internal/domain"
	repo "github.com/tendant/simple-content/internal/repository"
)

// PSQLContentRepository implements the ContentRepository interface
type PSQLContentRepository struct {
	BaseRepository
}

// NewPSQLContentRepository creates a new PostgreSQL content repository
func NewPSQLContentRepository(db DBTX) *PSQLContentRepository {
	return &PSQLContentRepository{
		BaseRepository: NewBaseRepository(db),
	}
}

// Create implements ContentRepository.Create
func (r *PSQLContentRepository) Create(ctx context.Context, content *domain.Content) error {
	query := `
		INSERT INTO content.content (
			id, tenant_id, owner_id, owner_type, name, description, document_type,
			status, derivation_type, created_at, updated_at
		) VALUES (
			$1, $2, $3, $4, $5, $6, $7, $8, $9, $10, $11
		) RETURNING id, created_at, updated_at
	`

	// If ID is not provided, generate one
	if content.ID == uuid.Nil {
		content.ID = uuid.New()
	}

	// Set timestamps if not provided
	now := time.Now().UTC()
	if content.CreatedAt.IsZero() {
		content.CreatedAt = now
	}
	if content.UpdatedAt.IsZero() {
		content.UpdatedAt = now
	}

	// Default status if not provided
	if content.Status == "" {
		content.Status = domain.ContentStatusCreated
	}

	err := r.db.QueryRow(
		ctx,
		query,
		content.ID,
		content.TenantID,
		content.OwnerID,
		content.OwnerType,
		content.Name,
		content.Description,
		content.DocumentType,
		content.Status,
		content.DerivationType,
		content.CreatedAt,
		content.UpdatedAt,
	).Scan(&content.ID, &content.CreatedAt, &content.UpdatedAt)

	return err
}

// Get implements ContentRepository.Get
func (r *PSQLContentRepository) Get(ctx context.Context, id uuid.UUID) (*domain.Content, error) {
	query := `
		SELECT 
			id, tenant_id, owner_id, owner_type, name, description, document_type,
			status, derivation_type, created_at, updated_at
		FROM content.content
		WHERE id = $1 AND deleted_at IS NULL
	`

	content := &domain.Content{}
	err := r.db.QueryRow(ctx, query, id).Scan(
		&content.ID,
		&content.TenantID,
		&content.OwnerID,
		&content.OwnerType,
		&content.Name,
		&content.Description,
		&content.DocumentType,
		&content.Status,
		&content.DerivationType,
		&content.CreatedAt,
		&content.UpdatedAt,
	)

	if err != nil {
		if errors.Is(err, pgx.ErrNoRows) {
			return nil, fmt.Errorf("content not found: %w", err)
		}
		return nil, err
	}

	return content, nil
}

// Update implements ContentRepository.Update
func (r *PSQLContentRepository) Update(ctx context.Context, content *domain.Content) error {
	query := `
		UPDATE content.content
		SET 
			tenant_id = $2,
			owner_id = $3,
			owner_type = $4,
			name = $5,
			description = $6,
			document_type = $7,
			status = $8,
			derivation_type = $9,
			updated_at = $10
		WHERE id = $1 AND deleted_at IS NULL
		RETURNING updated_at
	`

	// Update timestamp
	content.UpdatedAt = time.Now().UTC()

	err := r.db.QueryRow(
		ctx,
		query,
		content.ID,
		content.TenantID,
		content.OwnerID,
		content.OwnerType,
		content.Name,
		content.Description,
		content.DocumentType,
		content.Status,
		content.DerivationType,
		content.UpdatedAt,
	).Scan(&content.UpdatedAt)

	if err != nil {
		if errors.Is(err, pgx.ErrNoRows) {
			return fmt.Errorf("content not found: %w", err)
		}
		return err
	}

	return nil
}

// Delete implements ContentRepository.Delete
func (r *PSQLContentRepository) Delete(ctx context.Context, id uuid.UUID) error {
	query := `
		UPDATE content.content
		SET deleted_at = $2
		WHERE id = $1 AND deleted_at IS NULL
	`

	result, err := r.db.Exec(ctx, query, id, time.Now().UTC())
	if err != nil {
		return err
	}

	rowsAffected := result.RowsAffected()
	if rowsAffected == 0 {
		return fmt.Errorf("content not found or already deleted")
	}

	return nil
}

// List implements ContentRepository.List
func (r *PSQLContentRepository) List(ctx context.Context, ownerID, tenantID uuid.UUID) ([]*domain.Content, error) {
	// Build the query based on provided parameters
	baseQuery := `
		SELECT 
			id, tenant_id, owner_id, owner_type, name, description, document_type,
			status, derivation_type, created_at, updated_at
		FROM content.content
		WHERE deleted_at IS NULL
	`

	whereClause := ""
	args := []interface{}{}
	paramCount := 1

	// Validate that at least one of ownerID or tenantID is provided
	if ownerID == uuid.Nil && tenantID == uuid.Nil {
		return nil, nil
	}

	// Add owner_id filter if provided
	if ownerID != uuid.Nil {
		whereClause += fmt.Sprintf(" AND owner_id = $%d", paramCount)
		args = append(args, ownerID)
		paramCount++
	}

	// Add tenant_id filter if provided
	if tenantID != uuid.Nil {
		whereClause += fmt.Sprintf(" AND tenant_id = $%d", paramCount)
		args = append(args, tenantID)
		paramCount++
	}

	// Complete the query
	query := baseQuery + whereClause + "\n\t\tORDER BY created_at DESC"

	rows, err := r.db.Query(ctx, query, args...)
	if err != nil {
		return nil, err
	}
	defer rows.Close()

	var contents []*domain.Content
	for rows.Next() {
		content := &domain.Content{}
		err := rows.Scan(
			&content.ID,
			&content.TenantID,
			&content.OwnerID,
			&content.OwnerType,
			&content.Name,
			&content.Description,
			&content.DocumentType,
			&content.Status,
			&content.DerivationType,
			&content.CreatedAt,
			&content.UpdatedAt,
		)
		if err != nil {
			return nil, err
		}
		contents = append(contents, content)
	}

	if err = rows.Err(); err != nil {
		return nil, err
	}

	return contents, nil
}

// ListDerivedContent implements ContentRepository.ListDerivedContent
func (r *PSQLContentRepository) ListDerivedContent(ctx context.Context, params repo.ListDerivedContentParams) ([]*domain.DerivedContent, error) {
	// Build the base query to join content_derived with content tables
	baseQuery := `
		SELECT 
			cd.parent_content_id, cd.derived_content_id, cd.derivation_type, cd.derivation_params, cd.processing_metadata, c.created_at, c.updated_at, c.document_type, c.status
		FROM content.content_derived cd
		JOIN content.content c ON cd.derived_content_id = c.id
		WHERE c.deleted_at IS NULL AND cd.deleted_at IS NULL
		AND cd.derivation_type = ANY($1)
	`

	// Initialize parameters for the query
	args := []interface{}{params.DerivationType}
	paramCount := 2

	// Initialize where clause
	whereClause := ""

	// Filter by parent content IDs if provided
	if len(params.ParentIDs) > 0 {
		// If there's only one parent ID, use a simple equality check
		if len(params.ParentIDs) == 1 {
			whereClause += fmt.Sprintf(" AND cd.parent_content_id = $%d", paramCount)
			args = append(args, params.ParentIDs[0])
			paramCount++
		} else {
			// For multiple parent IDs, use the ANY operator
			whereClause += fmt.Sprintf(" AND cd.parent_content_id = ANY($%d)", paramCount)
			args = append(args, params.ParentIDs)
			paramCount++
		}
	}
	// Filter by tenant ID if provided
	if params.TenantID != uuid.Nil {
		whereClause += fmt.Sprintf(" AND c.tenant_id = $%d", paramCount)
		args = append(args, params.TenantID)
		paramCount++
	}

	// Combine the base query with the where clause
	query := baseQuery + whereClause + " ORDER BY c.created_at DESC"

	// Execute the query
	rows, err := r.db.Query(ctx, query, args...)
	if err != nil {
		return nil, err
	}
	defer rows.Close()

	// Process the results
	contents := []*domain.DerivedContent{}
<<<<<<< HEAD
	for rows.Next() {
		content := &domain.DerivedContent{}
=======
	for rows.Next() {
		content := &domain.DerivedContent{}
		err := rows.Scan(
			&content.ParentID,
			&content.ContentID,
			&content.DerivationType,
			&content.DerivationParams,
			&content.ProcessingMetadata,
			&content.CreatedAt,
			&content.UpdatedAt,
			&content.DocumentType,
			&content.Status,
		)
		if err != nil {
			return nil, err
		}
		contents = append(contents, content)
	}

	// Check for errors from iterating over rows
	if err = rows.Err(); err != nil {
		return nil, err
	}

	return contents, nil
}

// Create implements ContentRepository.CreateDerivedContentRelationship
func (r *PSQLContentRepository) CreateDerivedContentRelationship(ctx context.Context, params repo.CreateDerivedContentParams) (domain.DerivedContent, error) {

	// Check if the parent and derived content IDs are the same
	if params.ParentID == params.DerivedContentID {
		return domain.DerivedContent{}, errors.New("invalid content ID")
	}

	query := `
		INSERT INTO content.content_derived (
			parent_content_id, derived_content_id, derivation_type, derivation_params, processing_metadata, created_at, updated_at
		) VALUES (
			$1, $2, $3, $4, $5, $6, $7
		) RETURNING id, parent_content_id, derived_content_id, derivation_type, derivation_params, processing_metadata
	`

	// Set timestamps if not provided
	now := time.Now().UTC()
	row := r.db.QueryRow(
		ctx,
		query,
		params.ParentID,
		params.DerivedContentID,
		params.DerivationType,
		params.DerivationParams,
		params.ProcessingMetadata,
		now,
		now,
	)
	// Create a variable to hold the ID since we don't need to store it in params
	var id uuid.UUID
	var derivationParams map[string]interface{}
	var processingMetadata map[string]interface{}
	err := row.Scan(&id, &params.ParentID, &params.DerivedContentID, &params.DerivationType, &derivationParams, &processingMetadata)

	return domain.DerivedContent{
		ParentID:           params.ParentID,
		ContentID:          params.DerivedContentID,
		DerivationType:     params.DerivationType,
		DerivationParams:   derivationParams,
		ProcessingMetadata: processingMetadata,
		CreatedAt:          now,
		UpdatedAt:          now,
	}, err
}

// Delete implements ContentRepository.DeleteDerivedContentRelationship
func (r *PSQLContentRepository) DeleteDerivedContentRelationship(ctx context.Context, params repo.DeleteDerivedContentParams) error {
	query := `
		UPDATE content.content_derived
		SET deleted_at = $3
		WHERE parent_content_id = $1 AND derived_content_id = $2
		AND deleted_at IS NULL
	`
	now := time.Now().UTC()
	_, err := r.db.Exec(ctx, query, params.ParentID, params.DerivedContentID, now)
	return err
}

// GetDerivedContentByLevel implements ContentRepository.GetDerivedContentByLevel
// Returns all contents up to and including the specified level in the derivation hierarchy
// along with their parent information
func (r *PSQLContentRepository) GetDerivedContentByLevel(ctx context.Context, params repo.GetDerivedContentByLevelParams) ([]repo.ContentWithParent, error) {
	// Set default max depth if not provided
	maxDepth := params.MaxDepth
	if maxDepth <= 0 {
		maxDepth = 10 // Default max depth
	}

	// Build recursive CTE query to traverse the derivation hierarchy
	query := `
		WITH RECURSIVE derivation_tree AS (
			-- Base case: the root content
			SELECT 
				c.id, c.tenant_id, c.owner_id, c.owner_type, c.name, c.description, 
				c.document_type, c.status, c.derivation_type, c.created_at, c.updated_at,
				0 AS level, NULL::uuid AS parent_id
			FROM content.content c
			WHERE c.id = $1 AND c.deleted_at IS NULL
			
			UNION ALL
			
			-- Recursive case: derived content
			SELECT 
				c.id, c.tenant_id, c.owner_id, c.owner_type, c.name, c.description, 
				c.document_type, c.status, c.derivation_type, c.created_at, c.updated_at,
				dt.level + 1, cd.parent_content_id
			FROM content.content c
			JOIN content.content_derived cd ON c.id = cd.derived_content_id
			JOIN derivation_tree dt ON cd.parent_content_id = dt.id
			WHERE c.deleted_at IS NULL AND cd.deleted_at IS NULL
			AND dt.level < $2
		)
		SELECT * FROM derivation_tree WHERE level <= $3
	`

	// Initialize parameters for the query
	args := []interface{}{params.RootID, maxDepth, params.Level}

	// Add tenant filter if provided
	paramIndex := 4
	if params.TenantID != uuid.Nil {
		query += " AND tenant_id = $" + strconv.Itoa(paramIndex)
		args = append(args, params.TenantID)
		paramIndex++
	}

	// Execute the query
	rows, err := r.db.Query(ctx, query, args...)
	if err != nil {
		return nil, err
	}
	defer rows.Close()

	// Process the results
	contentsWithParent := []repo.ContentWithParent{}
	for rows.Next() {
		content := &domain.Content{}
		var level int
		var parentID *uuid.UUID
>>>>>>> f8202b56
		err := rows.Scan(
			&content.ParentID,
			&content.ContentID,
			&content.DerivationType,
			&content.DerivationParams,
			&content.ProcessingMetadata,
			&content.CreatedAt,
			&content.UpdatedAt,
<<<<<<< HEAD
			&content.DocumentType,
			&content.Status,
=======
			&level,
			&parentID,
>>>>>>> f8202b56
		)
		if err != nil {
			return nil, err
		}

		// Create ContentWithParent struct
		contentWithParent := repo.ContentWithParent{
			Content: content,
			Level:   level,
		}

		// Set parent ID if not null
		if parentID != nil {
			contentWithParent.ParentID = *parentID
		}

		contentsWithParent = append(contentsWithParent, contentWithParent)
	}

	// Check for errors from iterating over rows
	if err = rows.Err(); err != nil {
		return nil, err
	}

	return contentsWithParent, nil
}

// Create implements ContentRepository.CreateDerivedContentRelationship
func (r *PSQLContentRepository) CreateDerivedContentRelationship(ctx context.Context, params repo.CreateDerivedContentParams) (domain.DerivedContent, error) {

	// Check if the parent and derived content IDs are the same
	if params.ParentID == params.DerivedContentID {
		return domain.DerivedContent{}, errors.New("invalid content ID")
	}

	query := `
		INSERT INTO content.content_derived (
			parent_content_id, derived_content_id, derivation_type, derivation_params, processing_metadata, created_at, updated_at
		) VALUES (
			$1, $2, $3, $4, $5, $6, $7
		) RETURNING id, parent_content_id, derived_content_id, derivation_type, derivation_params, processing_metadata
	`

	// Set timestamps if not provided
	now := time.Now().UTC()
	row := r.db.QueryRow(
		ctx,
		query,
		params.ParentID,
		params.DerivedContentID,
		params.DerivationType,
		params.DerivationParams,
		params.ProcessingMetadata,
		now,
		now,
	)
	// Create a variable to hold the ID since we don't need to store it in params
	var id uuid.UUID
	var derivationParams map[string]interface{}
	var processingMetadata map[string]interface{}
	err := row.Scan(&id, &params.ParentID, &params.DerivedContentID, &params.DerivationType, &derivationParams, &processingMetadata)

	return domain.DerivedContent{
		ParentID:           params.ParentID,
		ContentID:          params.DerivedContentID,
		DerivationType:     params.DerivationType,
		DerivationParams:   derivationParams,
		ProcessingMetadata: processingMetadata,
		CreatedAt:          now,
		UpdatedAt:          now,
	}, err
}

// Delete implements ContentRepository.DeleteDerivedContentRelationship
func (r *PSQLContentRepository) DeleteDerivedContentRelationship(ctx context.Context, params repo.DeleteDerivedContentParams) error {
	query := `
		UPDATE content.content_derived
		SET deleted_at = $3
		WHERE parent_content_id = $1 AND derived_content_id = $2
		AND deleted_at IS NULL
	`
	now := time.Now().UTC()
	_, err := r.db.Exec(ctx, query, params.ParentID, params.DerivedContentID, now)
	return err
}

// GetDerivedContentByLevel implements ContentRepository.GetDerivedContentByLevel
// Returns all contents up to and including the specified level in the derivation hierarchy
// along with their parent information
func (r *PSQLContentRepository) GetDerivedContentByLevel(ctx context.Context, params repo.GetDerivedContentByLevelParams) ([]repo.ContentWithParent, error) {
	// Set default max depth if not provided
	maxDepth := params.MaxDepth
	if maxDepth <= 0 {
		maxDepth = 10 // Default max depth
	}

	// Build recursive CTE query to traverse the derivation hierarchy
	query := `
		WITH RECURSIVE derivation_tree AS (
			-- Base case: the root content
			SELECT 
				c.id, c.tenant_id, c.owner_id, c.owner_type, c.name, c.description, 
				c.document_type, c.status, c.derivation_type, c.created_at, c.updated_at,
				0 AS level, NULL::uuid AS parent_id
			FROM content.content c
			WHERE c.id = $1 AND c.deleted_at IS NULL
			
			UNION ALL
			
			-- Recursive case: derived content
			SELECT 
				c.id, c.tenant_id, c.owner_id, c.owner_type, c.name, c.description, 
				c.document_type, c.status, c.derivation_type, c.created_at, c.updated_at,
				dt.level + 1, cd.parent_content_id
			FROM content.content c
			JOIN content.content_derived cd ON c.id = cd.derived_content_id
			JOIN derivation_tree dt ON cd.parent_content_id = dt.id
			WHERE c.deleted_at IS NULL AND cd.deleted_at IS NULL
			AND dt.level < $2
		)
		SELECT * FROM derivation_tree WHERE level <= $3
	`

	// Initialize parameters for the query
	args := []interface{}{params.RootID, maxDepth, params.Level}

	// Add tenant filter if provided
	paramIndex := 4
	if params.TenantID != uuid.Nil {
		query += " AND tenant_id = $" + strconv.Itoa(paramIndex)
		args = append(args, params.TenantID)
		paramIndex++
	}

	// Execute the query
	rows, err := r.db.Query(ctx, query, args...)
	if err != nil {
		return nil, err
	}
	defer rows.Close()

	// Process the results
	contentsWithParent := []repo.ContentWithParent{}
	for rows.Next() {
		content := &domain.Content{}
		var level int
		var parentID *uuid.UUID
		err := rows.Scan(
			&content.ID,
			&content.TenantID,
			&content.OwnerID,
			&content.OwnerType,
			&content.Name,
			&content.Description,
			&content.DocumentType,
			&content.Status,
			&content.DerivationType,
			&content.CreatedAt,
			&content.UpdatedAt,
			&level,
			&parentID,
		)
		if err != nil {
			return nil, err
		}

		// Create ContentWithParent struct
		contentWithParent := repo.ContentWithParent{
			Content: content,
			Level:   level,
		}

		// Set parent ID if not null
		if parentID != nil {
			contentWithParent.ParentID = *parentID
		}

		contentsWithParent = append(contentsWithParent, contentWithParent)
	}

	// Check for errors from iterating over rows
	if err = rows.Err(); err != nil {
		return nil, err
	}

	return contentsWithParent, nil
}<|MERGE_RESOLUTION|>--- conflicted
+++ resolved
@@ -300,10 +300,6 @@
 
 	// Process the results
 	contents := []*domain.DerivedContent{}
-<<<<<<< HEAD
-	for rows.Next() {
-		content := &domain.DerivedContent{}
-=======
 	for rows.Next() {
 		content := &domain.DerivedContent{}
 		err := rows.Scan(
@@ -320,7 +316,19 @@
 		if err != nil {
 			return nil, err
 		}
-		contents = append(contents, content)
+
+		// Create ContentWithParent struct
+		contentWithParent := repo.ContentWithParent{
+			Content: content,
+			Level:   level,
+		}
+
+		// Set parent ID if not null
+		if parentID != nil {
+			contentWithParent.ParentID = *parentID
+		}
+
+		contentsWithParent = append(contentsWithParent, contentWithParent)
 	}
 
 	// Check for errors from iterating over rows
@@ -328,7 +336,7 @@
 		return nil, err
 	}
 
-	return contents, nil
+	return contentsWithParent, nil
 }
 
 // Create implements ContentRepository.CreateDerivedContentRelationship
@@ -451,22 +459,20 @@
 		content := &domain.Content{}
 		var level int
 		var parentID *uuid.UUID
->>>>>>> f8202b56
 		err := rows.Scan(
-			&content.ParentID,
-			&content.ContentID,
+			&content.ID,
+			&content.TenantID,
+			&content.OwnerID,
+			&content.OwnerType,
+			&content.Name,
+			&content.Description,
+			&content.DocumentType,
+			&content.Status,
 			&content.DerivationType,
-			&content.DerivationParams,
-			&content.ProcessingMetadata,
 			&content.CreatedAt,
 			&content.UpdatedAt,
-<<<<<<< HEAD
-			&content.DocumentType,
-			&content.Status,
-=======
 			&level,
 			&parentID,
->>>>>>> f8202b56
 		)
 		if err != nil {
 			return nil, err
@@ -492,65 +498,6 @@
 	}
 
 	return contentsWithParent, nil
-}
-
-// Create implements ContentRepository.CreateDerivedContentRelationship
-func (r *PSQLContentRepository) CreateDerivedContentRelationship(ctx context.Context, params repo.CreateDerivedContentParams) (domain.DerivedContent, error) {
-
-	// Check if the parent and derived content IDs are the same
-	if params.ParentID == params.DerivedContentID {
-		return domain.DerivedContent{}, errors.New("invalid content ID")
-	}
-
-	query := `
-		INSERT INTO content.content_derived (
-			parent_content_id, derived_content_id, derivation_type, derivation_params, processing_metadata, created_at, updated_at
-		) VALUES (
-			$1, $2, $3, $4, $5, $6, $7
-		) RETURNING id, parent_content_id, derived_content_id, derivation_type, derivation_params, processing_metadata
-	`
-
-	// Set timestamps if not provided
-	now := time.Now().UTC()
-	row := r.db.QueryRow(
-		ctx,
-		query,
-		params.ParentID,
-		params.DerivedContentID,
-		params.DerivationType,
-		params.DerivationParams,
-		params.ProcessingMetadata,
-		now,
-		now,
-	)
-	// Create a variable to hold the ID since we don't need to store it in params
-	var id uuid.UUID
-	var derivationParams map[string]interface{}
-	var processingMetadata map[string]interface{}
-	err := row.Scan(&id, &params.ParentID, &params.DerivedContentID, &params.DerivationType, &derivationParams, &processingMetadata)
-
-	return domain.DerivedContent{
-		ParentID:           params.ParentID,
-		ContentID:          params.DerivedContentID,
-		DerivationType:     params.DerivationType,
-		DerivationParams:   derivationParams,
-		ProcessingMetadata: processingMetadata,
-		CreatedAt:          now,
-		UpdatedAt:          now,
-	}, err
-}
-
-// Delete implements ContentRepository.DeleteDerivedContentRelationship
-func (r *PSQLContentRepository) DeleteDerivedContentRelationship(ctx context.Context, params repo.DeleteDerivedContentParams) error {
-	query := `
-		UPDATE content.content_derived
-		SET deleted_at = $3
-		WHERE parent_content_id = $1 AND derived_content_id = $2
-		AND deleted_at IS NULL
-	`
-	now := time.Now().UTC()
-	_, err := r.db.Exec(ctx, query, params.ParentID, params.DerivedContentID, now)
-	return err
 }
 
 // GetDerivedContentByLevel implements ContentRepository.GetDerivedContentByLevel
@@ -653,4 +600,6 @@
 	}
 
 	return contentsWithParent, nil
-}+}
+
+
