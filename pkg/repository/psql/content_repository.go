package repository

import (
	"context"
	"errors"
	"fmt"
	"strconv"
	"time"

	"github.com/google/uuid"
	"github.com/jackc/pgx/v5"
	"github.com/tendant/simple-content/internal/domain"
	repo "github.com/tendant/simple-content/internal/repository"
)

// PSQLContentRepository implements the ContentRepository interface
type PSQLContentRepository struct {
	BaseRepository
}

// NewPSQLContentRepository creates a new PostgreSQL content repository
func NewPSQLContentRepository(db DBTX) *PSQLContentRepository {
	return &PSQLContentRepository{
		BaseRepository: NewBaseRepository(db),
	}
}

// Create implements ContentRepository.Create
func (r *PSQLContentRepository) Create(ctx context.Context, content *domain.Content) error {
	query := `
		INSERT INTO content.content (
			id, tenant_id, owner_id, owner_type, name, description, document_type,
			status, derivation_type, created_at, updated_at
		) VALUES (
			$1, $2, $3, $4, $5, $6, $7, $8, $9, $10, $11
		) RETURNING id, created_at, updated_at
	`

	// If ID is not provided, generate one
	if content.ID == uuid.Nil {
		content.ID = uuid.New()
	}

	// Set timestamps if not provided
	now := time.Now().UTC()
	if content.CreatedAt.IsZero() {
		content.CreatedAt = now
	}
	if content.UpdatedAt.IsZero() {
		content.UpdatedAt = now
	}

	// Default status if not provided
	if content.Status == "" {
		content.Status = domain.ContentStatusCreated
	}

	err := r.db.QueryRow(
		ctx,
		query,
		content.ID,
		content.TenantID,
		content.OwnerID,
		content.OwnerType,
		content.Name,
		content.Description,
		content.DocumentType,
		content.Status,
		content.DerivationType,
		content.CreatedAt,
		content.UpdatedAt,
	).Scan(&content.ID, &content.CreatedAt, &content.UpdatedAt)

	return err
}

// Get implements ContentRepository.Get
func (r *PSQLContentRepository) Get(ctx context.Context, id uuid.UUID) (*domain.Content, error) {
	query := `
		SELECT 
			id, tenant_id, owner_id, owner_type, name, description, document_type,
			status, derivation_type, created_at, updated_at
		FROM content.content
		WHERE id = $1 AND deleted_at IS NULL
	`

	content := &domain.Content{}
	err := r.db.QueryRow(ctx, query, id).Scan(
		&content.ID,
		&content.TenantID,
		&content.OwnerID,
		&content.OwnerType,
		&content.Name,
		&content.Description,
		&content.DocumentType,
		&content.Status,
		&content.DerivationType,
		&content.CreatedAt,
		&content.UpdatedAt,
	)

	if err != nil {
		if errors.Is(err, pgx.ErrNoRows) {
			return nil, fmt.Errorf("content not found: %w", err)
		}
		return nil, err
	}

	return content, nil
}

// Update implements ContentRepository.Update
func (r *PSQLContentRepository) Update(ctx context.Context, content *domain.Content) error {
	query := `
		UPDATE content.content
		SET 
			tenant_id = $2,
			owner_id = $3,
			owner_type = $4,
			name = $5,
			description = $6,
			document_type = $7,
			status = $8,
			derivation_type = $9,
			updated_at = $10
		WHERE id = $1 AND deleted_at IS NULL
		RETURNING updated_at
	`

	// Update timestamp
	content.UpdatedAt = time.Now().UTC()

	err := r.db.QueryRow(
		ctx,
		query,
		content.ID,
		content.TenantID,
		content.OwnerID,
		content.OwnerType,
		content.Name,
		content.Description,
		content.DocumentType,
		content.Status,
		content.DerivationType,
		content.UpdatedAt,
	).Scan(&content.UpdatedAt)

	if err != nil {
		if errors.Is(err, pgx.ErrNoRows) {
			return fmt.Errorf("content not found: %w", err)
		}
		return err
	}

	return nil
}

// Delete implements ContentRepository.Delete
func (r *PSQLContentRepository) Delete(ctx context.Context, id uuid.UUID) error {
	query := `
		UPDATE content.content
		SET deleted_at = $2
		WHERE id = $1 AND deleted_at IS NULL
	`

	result, err := r.db.Exec(ctx, query, id, time.Now().UTC())
	if err != nil {
		return err
	}

	rowsAffected := result.RowsAffected()
	if rowsAffected == 0 {
		return fmt.Errorf("content not found or already deleted")
	}

	return nil
}

// List implements ContentRepository.List
func (r *PSQLContentRepository) List(ctx context.Context, ownerID, tenantID uuid.UUID) ([]*domain.Content, error) {
	// Build the query based on provided parameters
	baseQuery := `
		SELECT 
			id, tenant_id, owner_id, owner_type, name, description, document_type,
			status, derivation_type, created_at, updated_at
		FROM content.content
		WHERE deleted_at IS NULL
	`

	whereClause := ""
	args := []interface{}{}
	paramCount := 1

	// Validate that at least one of ownerID or tenantID is provided
	if ownerID == uuid.Nil && tenantID == uuid.Nil {
		return nil, nil
	}

	// Add owner_id filter if provided
	if ownerID != uuid.Nil {
		whereClause += fmt.Sprintf(" AND owner_id = $%d", paramCount)
		args = append(args, ownerID)
		paramCount++
	}

	// Add tenant_id filter if provided
	if tenantID != uuid.Nil {
		whereClause += fmt.Sprintf(" AND tenant_id = $%d", paramCount)
		args = append(args, tenantID)
		paramCount++
	}

	// Complete the query
	query := baseQuery + whereClause + "\n\t\tORDER BY created_at DESC"

	rows, err := r.db.Query(ctx, query, args...)
	if err != nil {
		return nil, err
	}
	defer rows.Close()

	var contents []*domain.Content
	for rows.Next() {
		content := &domain.Content{}
		err := rows.Scan(
			&content.ID,
			&content.TenantID,
			&content.OwnerID,
			&content.OwnerType,
			&content.Name,
			&content.Description,
			&content.DocumentType,
			&content.Status,
			&content.DerivationType,
			&content.CreatedAt,
			&content.UpdatedAt,
		)
		if err != nil {
			return nil, err
		}
		contents = append(contents, content)
	}

	if err = rows.Err(); err != nil {
		return nil, err
	}

	return contents, nil
}

// ListDerivedContent implements ContentRepository.ListDerivedContent
func (r *PSQLContentRepository) ListDerivedContent(ctx context.Context, params repo.ListDerivedContentParams) ([]*domain.DerivedContent, error) {
	// Build the base query to join content_derived with content tables
	baseQuery := `
		SELECT 
			cd.parent_content_id, cd.derived_content_id, cd.derivation_type, cd.derivation_params, cd.processing_metadata, c.created_at, c.updated_at, c.document_type, c.status
		FROM content.content_derived cd
		JOIN content.content c ON cd.derived_content_id = c.id
		WHERE c.deleted_at IS NULL AND cd.deleted_at IS NULL
		AND cd.derivation_type = ANY($1)
	`

	// Initialize parameters for the query
	args := []interface{}{params.DerivationType}
	paramCount := 2

	// Initialize where clause
	whereClause := ""

	// Filter by parent content IDs if provided
	if len(params.ParentIDs) > 0 {
		// If there's only one parent ID, use a simple equality check
		if len(params.ParentIDs) == 1 {
			whereClause += fmt.Sprintf(" AND cd.parent_content_id = $%d", paramCount)
			args = append(args, params.ParentIDs[0])
			paramCount++
		} else {
			// For multiple parent IDs, use the ANY operator
			whereClause += fmt.Sprintf(" AND cd.parent_content_id = ANY($%d)", paramCount)
			args = append(args, params.ParentIDs)
			paramCount++
		}
	}
	// Filter by tenant ID if provided
	if params.TenantID != uuid.Nil {
		whereClause += fmt.Sprintf(" AND c.tenant_id = $%d", paramCount)
		args = append(args, params.TenantID)
		paramCount++
	}

	// Combine the base query with the where clause
	query := baseQuery + whereClause + " ORDER BY c.created_at DESC"

	// Execute the query
	rows, err := r.db.Query(ctx, query, args...)
	if err != nil {
		return nil, err
	}
	defer rows.Close()

	// Process the results
	contents := []*domain.DerivedContent{}
	for rows.Next() {
		content := &domain.DerivedContent{}
		err := rows.Scan(
			&content.ParentID,
			&content.ContentID,
			&content.DerivationType,
			&content.DerivationParams,
			&content.ProcessingMetadata,
			&content.CreatedAt,
			&content.UpdatedAt,
			&content.DocumentType,
			&content.Status,
		)
		if err != nil {
			return nil, err
		}
		contents = append(contents, content)
	}

	// Check for errors from iterating over rows
	if err = rows.Err(); err != nil {
		return nil, err
	}

	return contents, nil
}

// Create implements ContentRepository.CreateDerivedContentRelationship
func (r *PSQLContentRepository) CreateDerivedContentRelationship(ctx context.Context, params repo.CreateDerivedContentParams) (domain.DerivedContent, error) {

	// Check if the parent and derived content IDs are the same
	if params.ParentID == params.DerivedContentID {
		return domain.DerivedContent{}, errors.New("invalid content ID")
	}

	query := `
		INSERT INTO content.content_derived (
			parent_content_id, derived_content_id, derivation_type, derivation_params, processing_metadata, created_at, updated_at
		) VALUES (
			$1, $2, $3, $4, $5, $6, $7
		) RETURNING id, parent_content_id, derived_content_id, derivation_type, derivation_params, processing_metadata
	`

	// Set timestamps if not provided
	now := time.Now().UTC()
	row := r.db.QueryRow(
		ctx,
		query,
		params.ParentID,
		params.DerivedContentID,
		params.DerivationType,
		params.DerivationParams,
		params.ProcessingMetadata,
		now,
		now,
	)
	// Create a variable to hold the ID since we don't need to store it in params
	var id uuid.UUID
	var derivationParams map[string]interface{}
	var processingMetadata map[string]interface{}
	err := row.Scan(&id, &params.ParentID, &params.DerivedContentID, &params.DerivationType, &derivationParams, &processingMetadata)

	return domain.DerivedContent{
		ParentID:           params.ParentID,
		ContentID:          params.DerivedContentID,
		DerivationType:     params.DerivationType,
		DerivationParams:   derivationParams,
		ProcessingMetadata: processingMetadata,
		CreatedAt:          now,
		UpdatedAt:          now,
	}, err
}

// Delete implements ContentRepository.DeleteDerivedContentRelationship
func (r *PSQLContentRepository) DeleteDerivedContentRelationship(ctx context.Context, params repo.DeleteDerivedContentParams) error {
	query := `
		UPDATE content.content_derived
		SET deleted_at = $3
		WHERE parent_content_id = $1 AND derived_content_id = $2
		AND deleted_at IS NULL
	`
	now := time.Now().UTC()
	_, err := r.db.Exec(ctx, query, params.ParentID, params.DerivedContentID, now)
	return err
}

// GetDerivedContentByLevel implements ContentRepository.GetDerivedContentByLevel
// Returns all contents up to and including the specified level in the derivation hierarchy
// along with their parent information
func (r *PSQLContentRepository) GetDerivedContentByLevel(ctx context.Context, params repo.GetDerivedContentByLevelParams) ([]repo.ContentWithParent, error) {
	// Set default max depth if not provided
	maxDepth := params.MaxDepth
	if maxDepth <= 0 {
		maxDepth = 10 // Default max depth
	}

	// Build recursive CTE query to traverse the derivation hierarchy
	query := `
		WITH RECURSIVE derivation_tree AS (
			-- Base case: the root content
			SELECT 
				c.id, c.tenant_id, c.owner_id, c.owner_type, c.name, c.description, 
				c.document_type, c.status, c.derivation_type, c.created_at, c.updated_at,
				0 AS level, NULL::uuid AS parent_id
			FROM content.content c
			WHERE c.id = $1 AND c.deleted_at IS NULL
			
			UNION ALL
			
			-- Recursive case: derived content
			SELECT 
				c.id, c.tenant_id, c.owner_id, c.owner_type, c.name, c.description, 
				c.document_type, c.status, c.derivation_type, c.created_at, c.updated_at,
				dt.level + 1, cd.parent_content_id
			FROM content.content c
			JOIN content.content_derived cd ON c.id = cd.derived_content_id
			JOIN derivation_tree dt ON cd.parent_content_id = dt.id
			WHERE c.deleted_at IS NULL AND cd.deleted_at IS NULL
			AND dt.level < $2
		)
		SELECT * FROM derivation_tree WHERE level <= $3
	`

	// Initialize parameters for the query
	args := []interface{}{params.RootID, maxDepth, params.Level}

	// Add tenant filter if provided
	paramIndex := 4
	if params.TenantID != uuid.Nil {
		query += " AND tenant_id = $" + strconv.Itoa(paramIndex)
		args = append(args, params.TenantID)
		paramIndex++
	}

	// Execute the query
	rows, err := r.db.Query(ctx, query, args...)
	if err != nil {
		return nil, err
	}
	defer rows.Close()

	// Process the results
	contentsWithParent := []repo.ContentWithParent{}
	for rows.Next() {
		content := &domain.Content{}
		var level int
		var parentID *uuid.UUID
		err := rows.Scan(
			&content.ID,
			&content.TenantID,
			&content.OwnerID,
			&content.OwnerType,
			&content.Name,
			&content.Description,
			&content.DocumentType,
			&content.Status,
			&content.DerivationType,
			&content.CreatedAt,
			&content.UpdatedAt,
			&level,
			&parentID,
		)
		if err != nil {
			return nil, err
		}

		// Create ContentWithParent struct
		contentWithParent := repo.ContentWithParent{
			Content: content,
			Level:   level,
		}

		// Set parent ID if not null
		if parentID != nil {
			contentWithParent.ParentID = *parentID
		}

		contentsWithParent = append(contentsWithParent, contentWithParent)
	}

	// Check for errors from iterating over rows
	if err = rows.Err(); err != nil {
		return nil, err
	}

<<<<<<< HEAD
=======
	return contents, nil
}

// Create implements ContentRepository.CreateDerivedContentRelationship
func (r *PSQLContentRepository) CreateDerivedContentRelationship(ctx context.Context, params repo.CreateDerivedContentParams) (domain.DerivedContent, error) {

	// Check if the parent and derived content IDs are the same
	if params.ParentID == params.DerivedContentID {
		return domain.DerivedContent{}, errors.New("invalid content ID")
	}

	query := `
		INSERT INTO content.content_derived (
			parent_content_id, derived_content_id, derivation_type, derivation_params, processing_metadata, created_at, updated_at
		) VALUES (
			$1, $2, $3, $4, $5, $6, $7
		) RETURNING id, parent_content_id, derived_content_id, derivation_type, derivation_params, processing_metadata
	`

	// Set timestamps if not provided
	now := time.Now().UTC()
	row := r.db.QueryRow(
		ctx,
		query,
		params.ParentID,
		params.DerivedContentID,
		params.DerivationType,
		params.DerivationParams,
		params.ProcessingMetadata,
		now,
		now,
	)
	// Create a variable to hold the ID since we don't need to store it in params
	var id uuid.UUID
	var derivationParams map[string]interface{}
	var processingMetadata map[string]interface{}
	err := row.Scan(&id, &params.ParentID, &params.DerivedContentID, &params.DerivationType, &derivationParams, &processingMetadata)

	return domain.DerivedContent{
		ParentID:           params.ParentID,
		DerivedContentID:   params.DerivedContentID,
		DerivationType:     params.DerivationType,
		DerivationParams:   derivationParams,
		ProcessingMetadata: processingMetadata,
		CreatedAt:          now,
		UpdatedAt:          now,
	}, err
}

// Delete implements ContentRepository.DeleteDerivedContentRelationship
func (r *PSQLContentRepository) DeleteDerivedContentRelationship(ctx context.Context, params repo.DeleteDerivedContentParams) error {
	query := `
		UPDATE content.content_derived
		SET deleted_at = $3
		WHERE parent_content_id = $1 AND derived_content_id = $2
		AND deleted_at IS NULL
	`
	now := time.Now().UTC()
	_, err := r.db.Exec(ctx, query, params.ParentID, params.DerivedContentID, now)
	return err
}

// GetDerivedContentByLevel implements ContentRepository.GetDerivedContentByLevel
// Returns all contents up to and including the specified level in the derivation hierarchy
// along with their parent information
func (r *PSQLContentRepository) GetDerivedContentByLevel(ctx context.Context, params repo.GetDerivedContentByLevelParams) ([]repo.ContentWithParent, error) {
	// Set default max depth if not provided
	maxDepth := params.MaxDepth
	if maxDepth <= 0 {
		maxDepth = 10 // Default max depth
	}

	// Build recursive CTE query to traverse the derivation hierarchy
	query := `
		WITH RECURSIVE derivation_tree AS (
			-- Base case: the root content
			SELECT 
				c.id, c.tenant_id, c.owner_id, c.owner_type, c.name, c.description, 
				c.document_type, c.status, c.derivation_type, c.created_at, c.updated_at,
				0 AS level, NULL::uuid AS parent_id
			FROM content.content c
			WHERE c.id = $1 AND c.deleted_at IS NULL
			
			UNION ALL
			
			-- Recursive case: derived content
			SELECT 
				c.id, c.tenant_id, c.owner_id, c.owner_type, c.name, c.description, 
				c.document_type, c.status, c.derivation_type, c.created_at, c.updated_at,
				dt.level + 1, cd.parent_content_id
			FROM content.content c
			JOIN content.content_derived cd ON c.id = cd.derived_content_id
			JOIN derivation_tree dt ON cd.parent_content_id = dt.id
			WHERE c.deleted_at IS NULL AND cd.deleted_at IS NULL
			AND dt.level < $2
		)
		SELECT * FROM derivation_tree WHERE level <= $3
	`

	// Initialize parameters for the query
	args := []interface{}{params.RootID, maxDepth, params.Level}

	// Add tenant filter if provided
	paramIndex := 4
	if params.TenantID != uuid.Nil {
		query += " AND tenant_id = $" + strconv.Itoa(paramIndex)
		args = append(args, params.TenantID)
		paramIndex++
	}

	// Execute the query
	rows, err := r.db.Query(ctx, query, args...)
	if err != nil {
		return nil, err
	}
	defer rows.Close()

	// Process the results
	contentsWithParent := []repo.ContentWithParent{}
	for rows.Next() {
		content := &domain.Content{}
		var level int
		var parentID *uuid.UUID
		err := rows.Scan(
			&content.ID,
			&content.TenantID,
			&content.OwnerID,
			&content.OwnerType,
			&content.Name,
			&content.Description,
			&content.DocumentType,
			&content.Status,
			&content.DerivationType,
			&content.CreatedAt,
			&content.UpdatedAt,
			&level,
			&parentID,
		)
		if err != nil {
			return nil, err
		}

		// Create ContentWithParent struct
		contentWithParent := repo.ContentWithParent{
			Content: content,
			Level:   level,
		}

		// Set parent ID if not null
		if parentID != nil {
			contentWithParent.ParentID = *parentID
		}

		contentsWithParent = append(contentsWithParent, contentWithParent)
	}

	// Check for errors from iterating over rows
	if err = rows.Err(); err != nil {
		return nil, err
	}

>>>>>>> b0a40ebe
	return contentsWithParent, nil
}<|MERGE_RESOLUTION|>--- conflicted
+++ resolved
@@ -485,9 +485,7 @@
 		return nil, err
 	}
 
-<<<<<<< HEAD
-=======
-	return contents, nil
+	return contentsWithParent, nil
 }
 
 // Create implements ContentRepository.CreateDerivedContentRelationship
@@ -648,6 +646,5 @@
 		return nil, err
 	}
 
->>>>>>> b0a40ebe
 	return contentsWithParent, nil
 }